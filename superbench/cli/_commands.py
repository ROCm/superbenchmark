--- conflicted
+++ resolved
@@ -25,11 +25,8 @@
             g.command('run', 'run_command_handler')
         with CommandGroup(self, 'node', 'superbench.cli._node_handler#{}') as g:
             g.command('info', 'info_command_handler')
-<<<<<<< HEAD
-=======
         with CommandGroup(self, 'result', 'superbench.cli._result_handler#{}') as g:
             g.command('diagnosis', 'diagnosis_command_handler')
->>>>>>> 020a63c6
         return super().load_command_table(args)
 
     def load_arguments(self, command):

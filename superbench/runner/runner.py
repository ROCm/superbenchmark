--- conflicted
+++ resolved
@@ -129,7 +129,6 @@
             torch_dist_params = '' if mode.node_num == 1 else \
                 '--nnodes=$NNODES --node_rank=$NODE_RANK --master_addr=$MASTER_ADDR --master_port=$MASTER_PORT '
             mode_command = (
-<<<<<<< HEAD
                 'python3 -m torch.distributed.launch '
                 '--use_env --no_python --nproc_per_node={proc_num} '
                 '{dist_params} {command} {torch_distributed_suffix} {model_name}'
@@ -143,12 +142,6 @@
                 ).format(name=benchmark_name),
                 model_name=('superbench.benchmarks.{name}.models=[{model}]'
                             ).format(name=benchmark_name, model=mode.model_name)
-=======
-                f'python3 -m torch.distributed.launch'
-                f' --use_env --no_python --nproc_per_node={mode.proc_num} {torch_dist_params}{exec_command}'
-                f' superbench.benchmarks.{benchmark_name}.parameters.distributed_impl=ddp'
-                f' superbench.benchmarks.{benchmark_name}.parameters.distributed_backend=nccl'
->>>>>>> 020a63c6
             )
         elif mode.name == 'mpi':
             mode_command = (
